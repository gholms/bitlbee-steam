/*
 * Copyright 2012 James Geboski <jgeboski@gmail.com>
 *
 * This program is free software: you can redistribute it and/or modify
 * it under the terms of the GNU General Public License as published by
 * the Free Software Foundation, either version 2 of the License, or
 * (at your option) any later version.
 *
 * This program is distributed in the hope that it will be useful,
 * but WITHOUT ANY WARRANTY; without even the implied warranty of
 * MERCHANTABILITY or FITNESS FOR A PARTICULAR PURPOSE.  See the
 * GNU General Public License for more details.
 *
 * You should have received a copy of the GNU General Public License
 * along with this program.  If not, see <http://www.gnu.org/licenses/>.
 */

#include <string.h>

#include "steam.h"
#include "steam-util.h"

static void steam_logon_cb(SteamAPI *api, SteamError err, gpointer data);

static void steam_poll_cb(SteamAPI *api, GSList *m_updates, SteamError err,
                          gpointer data);

static void steam_summaries_cb(SteamAPI *api, GSList *m_updates,
                               SteamError err, gpointer data);


static gboolean steam_main_loop(gpointer data, gint fd, b_input_condition cond)
{
    SteamData *sd = data;

    g_return_val_if_fail(sd != NULL, FALSE);

    sd->ml_id = 0;

    if (sd->poll)
        steam_api_poll(sd->api, steam_poll_cb, sd);

    return FALSE;
}

static void steam_auth_cb(SteamAPI *api, SteamError err, gpointer data)
{
    SteamData *sd = data;
    account_t *acc;
    gchar     *msg;

    guint i;

    g_return_if_fail(sd != NULL);

    switch (err) {
    case STEAM_ERROR_SUCCESS:
        set_setstr(&sd->ic->acc->set, "token", api->token);

        imcb_log(sd->ic, "Authentication finished");
        imcb_log(sd->ic, "Sending login request");
        steam_api_logon(api, steam_logon_cb, sd);
        break;

    case STEAM_ERROR_INVALID_AUTH_CODE:
        imcb_error(sd->ic, "SteamGuard authentication code invalid");
        imc_logout(sd->ic, FALSE);
        break;

    case STEAM_ERROR_REQ_AUTH_CODE:
        acc = sd->ic->acc->bee->accounts;

        for (i = 0; acc != NULL; acc = acc->next, i++) {
            if (sd->ic->acc == acc)
                break;
        }

        imcb_log(sd->ic, "SteamGuard requires an authentication code");
        imcb_log(sd->ic, "An authentication code has been emailed to you");
        imcb_log(sd->ic, "Run: account %d set authcode <code>", i);
        imc_logout(sd->ic, FALSE);
        break;

    default:
        imcb_error(sd->ic, steam_api_error_str(err));
        imc_logout(sd->ic, FALSE);
    }
}

static void steam_friends_cb(SteamAPI *api, GSList *friends, SteamError err,
                             gpointer data)
{
    SteamData *sd = data;
    GSList    *fl;

    g_return_if_fail(sd != NULL);

    if (err != STEAM_ERROR_SUCCESS) {
        imcb_error(sd->ic, steam_api_error_str(err));

        if (err != STEAM_ERROR_EMPTY_FRIENDS) {
            imc_logout(sd->ic, TRUE);
            return;
        }
    }

    for (fl = friends; fl != NULL; fl = fl->next)
        imcb_add_buddy(sd->ic, fl->data, NULL);

    steam_api_summaries(sd->api, friends, steam_summaries_cb, sd);
}

static void steam_logon_cb(SteamAPI *api, SteamError err, gpointer data)
{
    SteamData *sd = data;

    g_return_if_fail(sd != NULL);

    if (err != STEAM_ERROR_SUCCESS) {
        imcb_error(sd->ic, steam_api_error_str(err));
        imc_logout(sd->ic, TRUE);
        return;
    }

    imcb_log(sd->ic, "Requesting friends list");
    steam_api_friends(sd->api, steam_friends_cb, sd);
}

static void steam_reset_cb(SteamAPI *api, SteamError err, gpointer data)
{
    SteamData *sd = data;

    g_return_if_fail(sd != NULL);

    imcb_log(sd->ic, "Sending logon request");
    steam_api_logon(sd->api, steam_logon_cb, sd);
}

<<<<<<< HEAD
static void steam_renew_cb(SteamAPI *api, SteamError err, gpointer data)
{
    SteamData *sd = data;

    g_return_if_fail(sd != NULL);

    if (err == STEAM_ERROR_SUCCESS) {
        steam_api_poll(sd->api, steam_poll_cb, sd);
        return;
    }

    imcb_error(sd->ic, steam_api_error_str(err));
    imc_logout(sd->ic, TRUE);
}

=======
>>>>>>> a323eb6a
static void steam_logoff_cb(SteamAPI *api, SteamError err, gpointer data)
{
    SteamData *sd = data;

    g_return_if_fail(sd != NULL);

    steam_data_free(sd);
}

static void steam_message_cb(SteamAPI *api, SteamError err, gpointer data)
{
    SteamData *sd = data;

    g_return_if_fail(sd != NULL);

    if (err != STEAM_ERROR_SUCCESS)
        imcb_error(sd->ic, steam_api_error_str(err));
}

static void steam_poll_cb(SteamAPI *api, GSList *m_updates, SteamError err,
                          gpointer data)
{
    SteamData    *sd = data;
    SteamMessage *sm;
    bee_user_t   *bu;

    GSList *l;
    gchar  *m;
    gint    f;

    g_return_if_fail(sd != NULL);

    if (!sd->poll)
        return;

<<<<<<< HEAD
    if (err == STEAM_ERROR_HTTP_GENERIC) {
        steam_api_logon(api, steam_renew_cb, sd);
        return;
    }

    if (err != STEAM_ERROR_SUCCESS) {
=======
    if(err != STEAM_ERROR_SUCCESS) {
>>>>>>> a323eb6a
        imcb_error(sd->ic, steam_api_error_str(err));
        imc_logout(sd->ic, TRUE);
        return;
    }

    for (l = m_updates; l != NULL; l = l->next) {
        sm = l->data;
        bu = imcb_buddy_by_handle(sd->ic, sm->steamid);

        if (bu == NULL)
            continue;

        switch (sm->type) {
        case STEAM_MESSAGE_TYPE_EMOTE:
        case STEAM_MESSAGE_TYPE_SAYTEXT:
            if (sm->type == STEAM_MESSAGE_TYPE_EMOTE)
                m = g_strconcat("/me ", sm->text, NULL);
            else
                m = g_strdup(sm->text);

            imcb_buddy_msg(sd->ic, sm->steamid, m, 0, 0);
            imcb_buddy_typing(sd->ic, sm->steamid, 0);

            g_free(m);
            break;

        case STEAM_MESSAGE_TYPE_LEFT_CONV:
            imcb_buddy_typing(sd->ic, sm->steamid, 0);
            break;

        case STEAM_MESSAGE_TYPE_STATE:
            if (sd->show_playing == STEAM_CHANNEL_USER_OFF) {
                steam_util_buddy_status(sd, sm->steamid, sm->state, NULL);
                break;
            }

            if (sm->state == STEAM_STATE_OFFLINE)
                steam_util_buddy_status(sd, sm->steamid, sm->state, NULL);
            else
                steam_api_summary(sd->api, sm->steamid, steam_summaries_cb, sd);
            break;

        case STEAM_MESSAGE_TYPE_TYPING:
            if (bu->flags & OPT_TYPING)
                imcb_buddy_typing(sd->ic, sm->steamid, 0);
            else
                imcb_buddy_typing(sd->ic, sm->steamid, OPT_TYPING);
            break;
        }
    }

    sd->ml_id = b_timeout_add(1000, steam_main_loop, sd);
}

static void steam_summaries_cb(SteamAPI *api, GSList *m_updates,
                               SteamError err, gpointer data)
{
    SteamData    *sd = data;
    SteamSummary *ss;
    bee_user_t   *bu;
    GSList       *l;

    g_return_if_fail(sd != NULL);

    if (err != STEAM_ERROR_SUCCESS) {
        imcb_error(sd->ic, steam_api_error_str(err));
        imc_logout(sd->ic, TRUE);
        return;
    }

    if (!(sd->ic->flags & OPT_LOGGED_IN))
        imcb_connected(sd->ic);

    for (l = m_updates; l != NULL; l = l->next) {
        ss = l->data;

        if (!sd->poll)
            imcb_buddy_nick_hint(sd->ic, ss->steamid, ss->name);

        steam_util_buddy_status(sd, ss->steamid, ss->state, ss->game);
    }

    if (sd->poll)
        return;

    sd->poll = TRUE;
    steam_api_poll(sd->api, steam_poll_cb, sd);
}

static void steam_summary_cb(SteamAPI *api, GSList *summaries,
                             SteamError err, gpointer data)
{
    SteamData    *sd = data;
    SteamSummary *ss;
    gchar        *url;

    g_return_if_fail(sd != NULL);

    if (err != STEAM_ERROR_SUCCESS) {
        imcb_error(sd->ic, steam_api_error_str(err));
        imc_logout(sd->ic, TRUE);
        return;
    }

    ss = summaries->data;

    if (ss->name != NULL)
        imcb_log(sd->ic, "Name:      %s", ss->name);

    if (ss->game != NULL)
        imcb_log(sd->ic, "Playing:   %s", ss->game);

    if (ss->server != NULL) {
        url = (sd->server_url) ? "steam://connect/" : "";
        imcb_log(sd->ic, "Server:    %s%s", url, ss->server);
    }

    if (ss->realname != NULL)
        imcb_log(sd->ic, "Real Name: %s", ss->realname);

    imcb_log(sd->ic, "Steam ID:  %s", ss->steamid);
    imcb_log(sd->ic, "Status:    %s", steam_state_str(ss->state));

    if (ss->profile != NULL)
        imcb_log(sd->ic, "Profile:   %s", ss->profile);
}

static char *steam_eval_authcode(set_t *set, char *value)
{
    account_t *acc = set->data;

    g_return_val_if_fail(acc != NULL, value);

    if ((acc->ic != NULL) && (acc->ic->flags & OPT_LOGGED_IN))
        return NULL;

    /* Some hackery to auto connect upon authcode entry */

    g_free(set->value);
    set->value = g_strdup(value);

    account_on(acc->bee, acc);

    g_free(set->value);
    set->value = NULL;

    return NULL;
}

static char *steam_eval_show_playing(set_t *set, char *value)
{
    account_t  *acc = set->data;
    bee_user_t *bu;
    GSList     *l;
    gint        p;

    SteamData  *sd;
    SteamState  s;

    g_return_val_if_fail(acc      != NULL, value);
    g_return_val_if_fail(acc->bee != NULL, value);

    if (acc->ic == NULL)
        return value;

    sd = acc->ic->proto_data;

    if (sd == NULL)
        return value;

    p = steam_util_user_mode(value);

    if (p == sd->show_playing)
        return value;

    sd->show_playing = p;

    for (l = acc->bee->users; l; l = l->next) {
        bu = l->data;

        if (!(bu->flags & BEE_USER_ONLINE))
            continue;

        s = steam_state_from_str(bu->status);
        steam_util_buddy_status(sd, bu->handle, s, bu->status_msg);
    }

    return value;
}

static char *steam_eval_server_url(set_t *set, char *value)
{
    account_t *acc = set->data;
    SteamData *sd;

    g_return_val_if_fail(acc != NULL, value);

    if (!is_bool(value))
        return SET_INVALID;

    if (acc->ic == NULL)
        return value;

    sd = acc->ic->proto_data;
    sd->server_url = bool2int(value);

    return value;
}

static void steam_init(account_t *acc)
{
    set_t *s;

    s = set_add(&acc->set, "authcode", NULL, steam_eval_authcode, acc);
    s->flags = SET_NOSAVE | SET_NULL_OK | SET_HIDDEN;

    s = set_add(&acc->set, "token", NULL, NULL, acc);
    s->flags = SET_HIDDEN;

    s = set_add(&acc->set, "umqid", NULL, NULL, acc);
    s->flags = SET_NULL_OK | SET_HIDDEN;

    s = set_add(&acc->set, "show_playing", "%", steam_eval_show_playing, acc);
    s->flags = SET_NULL_OK;

    set_add(&acc->set, "server_url", "true", steam_eval_server_url, acc);
}

static void steam_login(account_t *acc)
{
    SteamData *sd;
    gchar     *tmp;

    tmp = set_getstr(&acc->set, "umqid");
    sd  = steam_data_new(acc, tmp);

    set_setstr(&acc->set, "umqid", sd->api->umqid);
    tmp = set_getstr(&acc->set, "show_playing");

    sd->api->token   = g_strdup(set_getstr(&acc->set, "token"));
    sd->show_playing = steam_util_user_mode(tmp);
    sd->server_url   = set_getbool(&acc->set, "server_url");

    imcb_log(sd->ic, "Connecting");

    if (sd->api->token != NULL) {
        imcb_log(sd->ic, "Resetting UMQID");
        steam_api_logoff(sd->api, steam_reset_cb, sd);
        return;
    }

    tmp = set_getstr(&acc->set, "authcode");

    imcb_log(sd->ic, "Requesting token");
    steam_api_auth(sd->api, tmp, acc->user, acc->pass, steam_auth_cb, sd);
}

static void steam_logout(struct im_connection *ic)
{
    SteamData *sd = ic->proto_data;

    g_return_if_fail(sd != NULL);

    sd->poll = FALSE;

    if (sd->ml_id >= 1)
        b_event_remove(sd->ml_id);

    if (ic->flags & OPT_LOGGING_OUT) {
        steam_http_free_reqs(sd->api->http);
        steam_api_logoff(sd->api, steam_logoff_cb, sd);
    } else {
        steam_data_free(sd);
    }
}

static GList *steam_away_states(struct im_connection *ic)
{
    GList *l = NULL;

    l = g_list_append(l, steam_state_str(STEAM_STATE_AWAY));
    l = g_list_append(l, steam_state_str(STEAM_STATE_BUSY));
    l = g_list_append(l, steam_state_str(STEAM_STATE_SNOOZE));

    return l;
}

<<<<<<< HEAD
=======
static void steam_message_cb(SteamAPI *api, SteamError err, gpointer data)
{
    SteamData *sd = data;

    g_return_if_fail(sd != NULL);

    if(err == STEAM_ERROR_SUCCESS)
        return;

    imcb_error(sd->ic, steam_api_error_str(err));
    imc_logout(sd->ic, TRUE);
}

>>>>>>> a323eb6a
static int steam_buddy_msg(struct im_connection *ic, char *to, char *message,
                           int flags)
{
    SteamData    *sd = ic->proto_data;
    SteamMessage  sm;

    g_return_val_if_fail(sd != NULL, 0);

    memset(&sm, 0, sizeof sm);
    sm.steamid = to;

    if (g_str_has_prefix(message, "/me")) {
        if (strlen(message) < 5)
            return 0;

        sm.type = STEAM_MESSAGE_TYPE_EMOTE;
        sm.text = message + 4;
    } else {
        sm.type = STEAM_MESSAGE_TYPE_SAYTEXT;
        sm.text = message;
    }

    steam_api_message(sd->api, &sm, steam_message_cb, sd);
    return 0;
}

static void steam_set_away(struct im_connection *ic, char *state,
                           char *message)
{
    /* Set away status if possible via API */
}

static int steam_send_typing(struct im_connection *ic, char *who, int flags)
{
    SteamData    *sd = ic->proto_data;
    SteamMessage  sm;

    g_return_val_if_fail(sd != NULL, 0);

    memset(&sm, 0, sizeof sm);
    sm.type    = STEAM_MESSAGE_TYPE_TYPING;
    sm.steamid = who;

    steam_api_message(sd->api, &sm, steam_message_cb, sd);
    return 0;
}

static void steam_add_buddy(struct im_connection *ic, char *name, char * group)
{
    /* Add/search for a buddy if possible via API */
}

static void steam_remove_buddy(struct im_connection *ic, char *name,
                               char * group)
{
    /* It looks like this can be done via the Steam Community AJAX API */
}

static void steam_get_info(struct im_connection *ic, char *who)
{
    SteamData *sd = ic->proto_data;

    g_return_if_fail(sd != NULL);

    steam_api_summary(sd->api, who, steam_summary_cb, sd);
}

void init_plugin()
{
    struct prpl *pp;

    pp = g_new0(struct prpl, 1);

    pp->name         = "steam";
    pp->mms          = 0;
    pp->init         = steam_init;
    pp->login        = steam_login;
    pp->logout       = steam_logout;
    pp->away_states  = steam_away_states;
    pp->buddy_msg    = steam_buddy_msg;
    pp->set_away     = steam_set_away;
    pp->send_typing  = steam_send_typing;
    pp->add_buddy    = steam_add_buddy;
    pp->remove_buddy = steam_remove_buddy;
    pp->get_info     = steam_get_info;
    pp->handle_cmp   = g_strcmp0;

    register_protocol(pp);
}

SteamData *steam_data_new(account_t *acc, const gchar *umqid)
{
    SteamData *sd;

    g_return_val_if_fail(acc != NULL, NULL);

    sd = g_new0(SteamData, 1);

    sd->ic   = imcb_new(acc);
    sd->api  = steam_api_new(umqid);
    sd->poll = FALSE;

    acc->ic            = sd->ic;
    sd->ic->proto_data = sd;

    return sd;
}

void steam_data_free(SteamData *sd)
{
    g_return_if_fail(sd != NULL);

    steam_api_free(sd->api);
    g_free(sd);
}<|MERGE_RESOLUTION|>--- conflicted
+++ resolved
@@ -136,41 +136,26 @@
     steam_api_logon(sd->api, steam_logon_cb, sd);
 }
 
-<<<<<<< HEAD
-static void steam_renew_cb(SteamAPI *api, SteamError err, gpointer data)
-{
-    SteamData *sd = data;
-
-    g_return_if_fail(sd != NULL);
-
-    if (err == STEAM_ERROR_SUCCESS) {
-        steam_api_poll(sd->api, steam_poll_cb, sd);
-        return;
-    }
+static void steam_logoff_cb(SteamAPI *api, SteamError err, gpointer data)
+{
+    SteamData *sd = data;
+
+    g_return_if_fail(sd != NULL);
+
+    steam_data_free(sd);
+}
+
+static void steam_message_cb(SteamAPI *api, SteamError err, gpointer data)
+{
+    SteamData *sd = data;
+
+    g_return_if_fail(sd != NULL);
+
+    if (err == STEAM_ERROR_SUCCESS)
+        return;
 
     imcb_error(sd->ic, steam_api_error_str(err));
     imc_logout(sd->ic, TRUE);
-}
-
-=======
->>>>>>> a323eb6a
-static void steam_logoff_cb(SteamAPI *api, SteamError err, gpointer data)
-{
-    SteamData *sd = data;
-
-    g_return_if_fail(sd != NULL);
-
-    steam_data_free(sd);
-}
-
-static void steam_message_cb(SteamAPI *api, SteamError err, gpointer data)
-{
-    SteamData *sd = data;
-
-    g_return_if_fail(sd != NULL);
-
-    if (err != STEAM_ERROR_SUCCESS)
-        imcb_error(sd->ic, steam_api_error_str(err));
 }
 
 static void steam_poll_cb(SteamAPI *api, GSList *m_updates, SteamError err,
@@ -189,16 +174,7 @@
     if (!sd->poll)
         return;
 
-<<<<<<< HEAD
-    if (err == STEAM_ERROR_HTTP_GENERIC) {
-        steam_api_logon(api, steam_renew_cb, sd);
-        return;
-    }
-
     if (err != STEAM_ERROR_SUCCESS) {
-=======
-    if(err != STEAM_ERROR_SUCCESS) {
->>>>>>> a323eb6a
         imcb_error(sd->ic, steam_api_error_str(err));
         imc_logout(sd->ic, TRUE);
         return;
@@ -486,22 +462,6 @@
     return l;
 }
 
-<<<<<<< HEAD
-=======
-static void steam_message_cb(SteamAPI *api, SteamError err, gpointer data)
-{
-    SteamData *sd = data;
-
-    g_return_if_fail(sd != NULL);
-
-    if(err == STEAM_ERROR_SUCCESS)
-        return;
-
-    imcb_error(sd->ic, steam_api_error_str(err));
-    imc_logout(sd->ic, TRUE);
-}
-
->>>>>>> a323eb6a
 static int steam_buddy_msg(struct im_connection *ic, char *to, char *message,
                            int flags)
 {
